--- conflicted
+++ resolved
@@ -64,12 +64,7 @@
     def add_bill(self, name: str, amount: float, due_date: str, 
                  description: str = "", category: str = "Övrigt", 
                  subcategory: str = "", account: str = None,
-<<<<<<< HEAD
-                 is_bill: bool = True, source: str = None,
-                 is_amex_bill: bool = False) -> Dict:
-=======
                  is_bill: bool = True, source: str = None) -> Dict:
->>>>>>> c98df9c2
         """Lägg till en ny faktura.
         
         Args:
@@ -82,10 +77,6 @@
             account: Kontonummer som fakturan ska belasta (valfritt)
             is_bill: True for bill entries (default), False for other scheduled items
             source: Source of the bill (e.g., 'PDF', 'manual', filename)
-<<<<<<< HEAD
-            is_amex_bill: True if this is an Amex bill that will have line items
-=======
->>>>>>> c98df9c2
             
         Returns:
             Den nya fakturan som dict
@@ -118,13 +109,7 @@
             'matched_transaction_id': None,
             'matched_to_bill_id': None,  # For reverse matching
             'scheduled_payment_date': None,
-<<<<<<< HEAD
-            'imported_historical': False,  # Bills are future items
-            'is_amex_bill': is_amex_bill,  # Flag for Amex bills
-            'line_items': []  # Initialize empty line items array
-=======
             'imported_historical': False  # Bills are future items
->>>>>>> c98df9c2
         }
         
         bills.append(bill)
